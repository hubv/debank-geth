--- conflicted
+++ resolved
@@ -1792,13 +1792,8 @@
 		}
 
 		// Process block using the parent state as reference point
-<<<<<<< HEAD
-		substart := time.Now()
+		pstart := time.Now()
 		receipts, logs, usedGas, err := bc.processor.Process(block, statedb, bc.vmConfig, bc.tracingTx())
-=======
-		pstart := time.Now()
-		receipts, logs, usedGas, err := bc.processor.Process(block, statedb, bc.vmConfig)
->>>>>>> a38f4108
 		if err != nil {
 			bc.reportBlock(block, receipts, err)
 			atomic.StoreUint32(&followupInterrupt, 1)
