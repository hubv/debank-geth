--- conflicted
+++ resolved
@@ -79,16 +79,12 @@
 	// Iterate over and process the individual transactions
 	start := time.Now()
 	for i, tx := range block.Transactions() {
-<<<<<<< HEAD
 		if tracing {
 			cfg.Tracer = txtracelib.NewOeTracer(p.bc.TxTraceStore(), header.Hash(), header.Number, tx.Hash(), uint64(statedb.TxIndex()))
 			cfg.Debug = true
 		}
 		vmenv := vm.NewEVM(blockContext, vm.TxContext{}, statedb, p.config, cfg)
-		msg, err := tx.AsMessage(types.MakeSigner(p.config, header.Number), header.BaseFee)
-=======
 		msg, err := TransactionToMessage(tx, types.MakeSigner(p.config, header.Number), header.BaseFee)
->>>>>>> 7e3b149b
 		if err != nil {
 			return nil, nil, 0, fmt.Errorf("could not apply tx %d [%v]: %w", i, tx.Hash().Hex(), err)
 		}
