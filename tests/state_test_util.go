--- conflicted
+++ resolved
@@ -397,10 +397,6 @@
 		return nil, fmt.Errorf("no gas price provided")
 	}
 
-<<<<<<< HEAD
-	msg := types.NewMessage(from, to, tx.Nonce, value, gasLimit, gasPrice,
-		tx.MaxFeePerGas, tx.MaxPriorityFeePerGas, data, accessList, false, false)
-=======
 	msg := &core.Message{
 		From:       from,
 		To:         to,
@@ -413,7 +409,6 @@
 		Data:       data,
 		AccessList: accessList,
 	}
->>>>>>> 7e3b149b
 	return msg, nil
 }
 
